import asyncio
from typing import Any, Dict, List, Optional
from mcp.server import Server, NotificationOptions
from mcp.server.models import InitializationOptions
import mcp.server.stdio
import os
from dotenv import load_dotenv
import json
from datetime import datetime, date
from decimal import Decimal
import sys
import openai
import re
from concurrent.futures import ThreadPoolExecutor
import threading
import logging
import anyio  # Needed for server run loop cleanup

# Configure logging to stderr for MCP debugging
logging.basicConfig(
    level=logging.INFO,
    format='%(asctime)s - %(name)s - %(levelname)s - %(message)s',
    stream=sys.stderr
)
logger = logging.getLogger(__name__)

# Updated imports
try:
    from mcp.types import Tool, TextContent, Resource, Prompt
    from mcp.server.types import ToolResult
except ImportError:
    from mcp.types import Tool, TextContent

# Custom JSON encoder for Power BI data types
class PowerBIJSONEncoder(json.JSONEncoder):
    """Custom JSON encoder to handle Power BI data types"""
    def default(self, obj):
        if isinstance(obj, (datetime, date)):
            return obj.isoformat()
        elif isinstance(obj, Decimal):
            return float(obj)
        elif hasattr(obj, '__dict__'):
            return str(obj)
        return super().default(obj)

def safe_json_dumps(data, indent=2):
    """Safely serialize data containing datetime and other non-JSON types"""
    return json.dumps(data, indent=indent, cls=PowerBIJSONEncoder)

def clean_dax_query(dax_query: str) -> str:
    """Remove HTML/XML tags and other artifacts from DAX queries"""
    # Remove HTML/XML tags like <oii>, </oii>, etc.
    cleaned = re.sub(r'<[^>]+>', '', dax_query)
    # Collapse extra whitespace
    cleaned = ' '.join(cleaned.split())
    return cleaned
    
# Load environment variables
load_dotenv()

# Ensure pythonnet uses coreclr runtime (works on Linux)
import pythonnet
pythonnet_runtime = os.environ.get("PYTHONNET_RUNTIME", "coreclr")
try:
    pythonnet.set_runtime(pythonnet_runtime)
except Exception as e:  # pragma: no cover - best effort
    logger.warning("Failed to set pythonnet runtime: %s", e)

# Attempt to import pyadomd and ADOMD.NET. These are optional so tests can run
try:
    import clr
    from pyadomd import Pyadomd
    from Microsoft.AnalysisServices.AdomdClient import AdomdSchemaGuid
except Exception as e:  # pragma: no cover - runtime environment dependent
    clr = None
    Pyadomd = None
    class _DummySchemaGuid:
        Tables = 0

    AdomdSchemaGuid = _DummySchemaGuid
    logger.warning("ADOMD.NET not available: %s", e)

# Try to load ADOMD.NET assemblies if clr is available
adomd_loaded = False
if clr:
<<<<<<< HEAD
    adomd_paths = [
=======
    env_adomd = os.environ.get("ADOMD_LIB_DIR")
    adomd_paths = [
        env_adomd,
>>>>>>> 403b3c19
        r"C:\Program Files\Microsoft.NET\ADOMD.NET\160",
        r"C:\Program Files\Microsoft.NET\ADOMD.NET\150",
        r"C:\Program Files (x86)\Microsoft.NET\ADOMD.NET\160",
        r"C:\Program Files (x86)\Microsoft.NET\ADOMD.NET\150",
    ]
<<<<<<< HEAD

    for path in adomd_paths:
        if os.path.exists(path):
            try:
                sys.path.append(path)
                clr.AddReference("Microsoft.AnalysisServices.AdomdClient")
                adomd_loaded = True
                logger.info(f"Loaded ADOMD.NET from {path}")
                break
            except Exception as e:  # pragma: no cover - best effort
                logger.debug(f"Failed to load ADOMD.NET from {path}: {e}")
                continue

=======

    for path in adomd_paths:
        if not path:
            continue
        if os.path.exists(path):
            try:
                sys.path.append(path)
                clr.AddReference("Microsoft.AnalysisServices.AdomdClient")
                adomd_loaded = True
                logger.info(f"Loaded ADOMD.NET from {path}")
                break
            except Exception as e:  # pragma: no cover - best effort
                logger.debug(f"Failed to load ADOMD.NET from {path}: {e}")
                continue

>>>>>>> 403b3c19
if not adomd_loaded:
    logger.warning(
        "ADOMD.NET library not found. Pyadomd functionality will be disabled."
    )


class PowerBIConnector:
    def __init__(self):
        self.connection_string = None
        self.connected = False
        self.tables = []
        self.metadata = {}
        # Thread pool for async operations
        self.executor = ThreadPoolExecutor(max_workers=4)

    def _check_pyadomd(self):
        if Pyadomd is None:
            raise Exception(
                "Pyadomd library not available. Ensure .NET runtime and ADOMD.NET are installed"
            )
        
    def connect(self, xmla_endpoint: str, tenant_id: str, client_id: str,
                client_secret: str, initial_catalog: str) -> bool:
        """Establish connection to Power BI dataset"""
        self._check_pyadomd()
        self.connection_string = (
            f"Provider=MSOLAP;"
            f"Data Source={xmla_endpoint};"
            f"Initial Catalog={initial_catalog};"
            f"User ID=app:{client_id}@{tenant_id};"
            f"Password={client_secret};"
        )
        
        try:
            # Test connection
            with Pyadomd(self.connection_string) as conn:
                self.connected = True
                logger.info(f"Connected to Power BI dataset: {initial_catalog}")
                # Don't discover tables during connection to speed up
                return True
        except Exception as e:
            self.connected = False
            logger.error(f"Connection failed: {str(e)}")
            raise Exception(f"Connection failed: {str(e)}")
    
    def discover_tables(self) -> List[str]:
        """Discover all user-facing tables in the dataset"""
        if not self.connected:
            raise Exception("Not connected to Power BI")

        self._check_pyadomd()
            
        # Return cached tables if already discovered
        if self.tables:
            return self.tables
            
        tables_list = []
        try:
            with Pyadomd(self.connection_string) as pyadomd_conn:
                adomd_connection = pyadomd_conn.conn
                tables_dataset = adomd_connection.GetSchemaDataSet(AdomdSchemaGuid.Tables, None)
                
                tables_list_obj = getattr(tables_dataset, "Tables", None)
                if tables_list_obj and len(tables_list_obj) > 0:
                    schema_table = tables_list_obj[0]
                    for row in schema_table.Rows:
                        table_name = row["TABLE_NAME"]
                        if (not table_name.startswith("$") and 
                            not table_name.startswith("DateTableTemplate_") and 
                            not row["TABLE_SCHEMA"] == "$SYSTEM"):
                            tables_list.append(table_name)
                            
            self.tables = tables_list
            logger.info(f"Discovered {len(tables_list)} tables")
            return tables_list
        except Exception as e:
            logger.error(f"Failed to discover tables: {str(e)}")
            raise Exception(f"Failed to discover tables: {str(e)}")
    
    def get_table_schema(self, table_name: str) -> Dict[str, Any]:
        """Get schema information for a specific table"""
        if not self.connected:
            raise Exception("Not connected to Power BI")

        self._check_pyadomd()
            
        try:
            with Pyadomd(self.connection_string) as conn:
                cursor = conn.cursor()
                
                # Try to get column information
                try:
                    dax_query = f"EVALUATE TOPN(1, '{table_name}')"
                    cursor.execute(dax_query)
                    columns = [desc[0] for desc in cursor.description]
                    cursor.close()
                    
                    return {
                        "table_name": table_name,
                        "type": "data_table",
                        "columns": columns
                    }
                except:
                    # This might be a measure table
                    cursor.close()
                    return self.get_measures_for_table(table_name)
                    
        except Exception as e:
            logger.error(f"Failed to get schema for table '{table_name}': {str(e)}")
            raise Exception(f"Failed to get schema for table '{table_name}': {str(e)}")
    
    def get_measures_for_table(self, table_name: str) -> Dict[str, Any]:
        """Get measures for a measure table"""
        if not self.connected:
            raise Exception("Not connected to Power BI")

        self._check_pyadomd()
        try:
            with Pyadomd(self.connection_string) as conn:
                # Get table ID
                id_cursor = conn.cursor()
                id_query = f"SELECT [ID] FROM $SYSTEM.TMSCHEMA_TABLES WHERE [Name] = '{table_name}'"
                id_cursor.execute(id_query)
                table_id_result = id_cursor.fetchone()
                id_cursor.close()
                
                if not table_id_result:
                    return {"table_name": table_name, "type": "unknown", "measures": []}
                
                table_id = table_id_result[0]
                
                # Get measures
                measure_cursor = conn.cursor()
                measure_query = f"SELECT [Name], [Expression] FROM $SYSTEM.TMSCHEMA_MEASURES WHERE [TableID] = {table_id} ORDER BY [Name]"
                measure_cursor.execute(measure_query)
                measures = measure_cursor.fetchall()
                measure_cursor.close()
                
                return {
                    "table_name": table_name,
                    "type": "measure_table",
                    "measures": [{"name": m[0], "dax": m[1]} for m in measures]
                }
                
        except Exception as e:
            logger.error(f"Failed to get measures for table '{table_name}': {str(e)}")
            return {"table_name": table_name, "type": "error", "error": str(e)}
    
    def execute_dax_query(self, dax_query: str) -> List[Dict[str, Any]]:
        """Execute a DAX query and return results"""
        if not self.connected:
            raise Exception("Not connected to Power BI")

        self._check_pyadomd()
            
        # Clean the DAX query
        cleaned_query = clean_dax_query(dax_query)
        logger.info(f"Executing DAX query: {cleaned_query}")
            
        try:
            with Pyadomd(self.connection_string) as conn:
                cursor = conn.cursor()
                cursor.execute(cleaned_query)
                
                headers = [desc[0] for desc in cursor.description]
                rows = cursor.fetchall()
                cursor.close()
                
                # Convert to list of dictionaries
                results = []
                for row in rows:
                    results.append(dict(zip(headers, row)))
                
                logger.info(f"Query returned {len(results)} rows")
                return results
                
        except Exception as e:
            logger.error(f"DAX query failed: {str(e)}")
            raise Exception(f"DAX query failed: {str(e)}")
    
    def get_sample_data(self, table_name: str, num_rows: int = 10) -> List[Dict[str, Any]]:
        """Get sample data from a table"""
        dax_query = f"EVALUATE TOPN({num_rows}, '{table_name}')"
        return self.execute_dax_query(dax_query)


class DataAnalyzer:
    def __init__(self, api_key: str):
        self.client = openai.OpenAI(api_key=api_key)
        self.context = {
            "tables": [],
            "schemas": {},
            "sample_data": {}
        }
    
    def set_data_context(self, tables: List[str], schemas: Dict[str, Any], 
                        sample_data: Dict[str, List[Dict[str, Any]]]):
        """Set the data context for the analyzer"""
        self.context = {
            "tables": tables,
            "schemas": schemas,
            "sample_data": sample_data
        }
    
    def generate_dax_query(self, user_question: str) -> str:
        """Generate a DAX query based on user question"""
        prompt = f"""
        You are a Power BI DAX expert. Generate a DAX query to answer the following question.
        
        Available tables and their schemas:
        {safe_json_dumps(self.context['schemas'], indent=2)}
        
        Sample data for reference:
        {safe_json_dumps(self.context['sample_data'], indent=2)}
        
        User question: {user_question}
        
        IMPORTANT RULES:
        1. Generate only the DAX query without any explanation
        2. Do NOT use any HTML or XML tags in the query
        3. Do NOT use angle brackets < or > except for DAX operators
        4. Use only valid DAX syntax
        5. Reference only columns that exist in the schema
        6. The query should be executable as-is
        
        Example format:
        EVALUATE SUMMARIZE(Sales, Product[Category], "Total", SUM(Sales[Amount]))
        """
        
        response = self.client.chat.completions.create(
            model="gpt-4o-mini",
            messages=[
                {"role": "system", "content": "You are a DAX query expert. Generate only valid, clean DAX queries without any markup or formatting."},
                {"role": "user", "content": prompt}
            ],
            temperature=0.1
        )
        
        query = response.choices[0].message.content.strip()
        # Clean any remaining artifacts
        return clean_dax_query(query)
    
    def interpret_results(self, user_question: str, query_results: List[Dict[str, Any]], 
                         dax_query: str) -> str:
        """Interpret query results and provide a natural language answer"""
        prompt = f"""
        You are a data analyst helping users understand their Power BI data.
        
        User question: {user_question}
        
        DAX query executed: {dax_query}
        
        Query results:
        {safe_json_dumps(query_results, indent=2)}
        
        Provide a clear, concise answer to the user's question based on the results.
        Include relevant numbers and insights. Format the response in a user-friendly way.
        Do not use any HTML or XML markup in your response.
        """
        
        response = self.client.chat.completions.create(
            model="gpt-4o-mini",
            messages=[
                {"role": "system", "content": "You are a helpful data analyst providing insights from Power BI data."},
                {"role": "user", "content": prompt}
            ],
            temperature=0.3
        )
        
        return response.choices[0].message.content
    
    def suggest_questions(self) -> List[str]:
        """Suggest relevant questions based on available data"""
        prompt = f"""
        Based on the following Power BI dataset structure, suggest 5 interesting questions a user might ask:
        
        Tables and schemas:
        {safe_json_dumps(self.context['schemas'], indent=2)}
        
        Generate 5 diverse questions that would showcase different aspects of the data.
        Return only the questions as a JSON array.
        """
        
        response = self.client.chat.completions.create(
            model="gpt-4o-mini",
            messages=[
                {"role": "system", "content": "You are a data analyst suggesting interesting questions about data."},
                {"role": "user", "content": prompt}
            ],
            temperature=0.7
        )
        
        try:
            questions = json.loads(response.choices[0].message.content)
            return questions
        except:
            return ["What are the total sales?", "Show me the top 10 products", 
                   "What is the trend over time?", "Which region has the highest revenue?",
                   "What are the key metrics?"]


class PowerBIMCPServer:
    def __init__(self):
        self.server = Server("powerbi-mcp-server")
        self.connector = PowerBIConnector()
        self.analyzer = None
        self.is_connected = False
        self.connection_lock = threading.Lock()
        
        # Setup server handlers
        self._setup_handlers()
    
    def _setup_handlers(self):
        @self.server.list_tools()
        async def handle_list_tools() -> List[Tool]:
            return [
                Tool(
                    name="connect_powerbi",
                    description="Connect to a Power BI dataset using XMLA endpoint",
                    inputSchema={
                        "type": "object",
                        "properties": {
                            "xmla_endpoint": {"type": "string", "description": "Power BI XMLA endpoint URL"},
                            "tenant_id": {"type": "string", "description": "Azure AD Tenant ID"},
                            "client_id": {"type": "string", "description": "Service Principal Client ID"},
                            "client_secret": {"type": "string", "description": "Service Principal Client Secret"},
                            "initial_catalog": {"type": "string", "description": "Dataset name"}
                        },
                        "required": ["xmla_endpoint", "tenant_id", "client_id", "client_secret", "initial_catalog"]
                    }
                ),
                Tool(
                    name="list_tables",
                    description="List all available tables in the connected Power BI dataset",
                    inputSchema={"type": "object", "properties": {}}
                ),
                Tool(
                    name="get_table_info",
                    description="Get detailed information about a specific table",
                    inputSchema={
                        "type": "object",
                        "properties": {
                            "table_name": {"type": "string", "description": "Name of the table"}
                        },
                        "required": ["table_name"]
                    }
                ),
                Tool(
                    name="query_data",
                    description="Ask a question about the data in natural language",
                    inputSchema={
                        "type": "object",
                        "properties": {
                            "question": {"type": "string", "description": "Your question about the data"}
                        },
                        "required": ["question"]
                    }
                ),
                Tool(
                    name="execute_dax",
                    description="Execute a custom DAX query",
                    inputSchema={
                        "type": "object",
                        "properties": {
                            "dax_query": {"type": "string", "description": "DAX query to execute"}
                        },
                        "required": ["dax_query"]
                    }
                ),
                Tool(
                    name="suggest_questions",
                    description="Get suggestions for interesting questions to ask about the data",
                    inputSchema={"type": "object", "properties": {}}
                )
            ]
        
        @self.server.list_resources()
        async def handle_list_resources() -> List[Resource]:
            """Return empty list of resources - stub implementation"""
            return []
        
        @self.server.list_prompts()
        async def handle_list_prompts() -> List[Prompt]:
            """Return empty list of prompts - stub implementation"""
            return []
        
        @self.server.call_tool()
        async def handle_call_tool(name: str, arguments: Optional[Dict[str, Any]]) -> List[TextContent]:
            """Handle tool calls and return results as TextContent"""
            try:
                logger.info(f"Handling tool call: {name}")
                
                if name == "connect_powerbi":
                    result = await self._handle_connect(arguments)
                elif name == "list_tables":
                    result = await self._handle_list_tables()
                elif name == "get_table_info":
                    result = await self._handle_get_table_info(arguments)
                elif name == "query_data":
                    result = await self._handle_query_data(arguments)
                elif name == "execute_dax":
                    result = await self._handle_execute_dax(arguments)
                elif name == "suggest_questions":
                    result = await self._handle_suggest_questions()
                else:
                    logger.warning(f"Unknown tool: {name}")
                    return [TextContent(type="text", text=f"Unknown tool: {name}")]
                
                # Convert string result to TextContent
                return [TextContent(type="text", text=result)]
                
            except Exception as e:
                logger.error(f"Error executing {name}: {str(e)}", exc_info=True)
                return [TextContent(type="text", text=f"Error executing {name}: {str(e)}")]
    
    async def _handle_connect(self, arguments: Dict[str, Any]) -> str:
        """Handle connection to Power BI"""
        try:
            with self.connection_lock:
                # Connect to Power BI
                await asyncio.get_event_loop().run_in_executor(
                    None,
                    self.connector.connect,
                    arguments["xmla_endpoint"],
                    arguments["tenant_id"],
                    arguments["client_id"],
                    arguments["client_secret"],
                    arguments["initial_catalog"]
                )
                
                # Initialize the analyzer with OpenAI API key
                api_key = os.getenv("OPENAI_API_KEY")
                if not api_key:
                    return "OpenAI API key not found in environment variables"
                
                self.analyzer = DataAnalyzer(api_key)
                self.is_connected = True
                
                # Discover tables in background
                asyncio.create_task(self._async_prepare_context())
                
                return f"Successfully connected to Power BI dataset '{arguments['initial_catalog']}'. Discovering tables..."
                
        except Exception as e:
            self.is_connected = False
            logger.error(f"Connection failed: {str(e)}")
            return f"Connection failed: {str(e)}"
    
    async def _async_prepare_context(self):
        """Prepare data context asynchronously"""
        try:
            # Discover tables
            tables = await asyncio.get_event_loop().run_in_executor(
                None, self.connector.discover_tables
            )
            
            schemas = {}
            sample_data = {}
            
            # Get schemas for first 5 tables only to speed up
            for table in tables[:5]:
                try:
                    schema = await asyncio.get_event_loop().run_in_executor(
                        None, self.connector.get_table_schema, table
                    )
                    schemas[table] = schema
                    
                    if schema["type"] == "data_table":
                        samples = await asyncio.get_event_loop().run_in_executor(
                            None, self.connector.get_sample_data, table, 3
                        )
                        sample_data[table] = samples
                except Exception as e:
                    logger.warning(f"Failed to get schema for table {table}: {e}")
            
            self.analyzer.set_data_context(tables, schemas, sample_data)
            logger.info(f"Context prepared with {len(tables)} tables")
            
        except Exception as e:
            logger.error(f"Failed to prepare context: {e}")
    
    async def _handle_list_tables(self) -> str:
        """List all available tables"""
        if not self.is_connected:
            return "Not connected to Power BI. Please connect first using 'connect_powerbi'."
        
        try:
            tables = await asyncio.get_event_loop().run_in_executor(
                None, self.connector.discover_tables
            )
            
            if not tables:
                return "No tables found in the dataset."
            
            table_list = "\n".join([f"- {table}" for table in tables])
            return f"Available tables:\n{table_list}"
        except Exception as e:
            logger.error(f"Failed to list tables: {e}")
            return f"Error listing tables: {str(e)}"
    
    async def _handle_get_table_info(self, arguments: Dict[str, Any]) -> str:
        """Get information about a specific table"""
        if not self.is_connected:
            return "Not connected to Power BI. Please connect first."
        
        table_name = arguments.get("table_name")
        if not table_name:
            return "Please provide a table name."
        
        try:
            schema = await asyncio.get_event_loop().run_in_executor(
                None, self.connector.get_table_schema, table_name
            )
            
            if schema["type"] == "data_table":
                sample_data = await asyncio.get_event_loop().run_in_executor(
                    None, self.connector.get_sample_data, table_name, 5
                )
                result = f"Table: {table_name}\nType: Data Table\nColumns: {', '.join(schema['columns'])}\n\nSample data:\n"
                result += safe_json_dumps(sample_data, indent=2)
            elif schema["type"] == "measure_table":
                result = f"Table: {table_name}\nType: Measure Table\nMeasures:\n"
                for measure in schema["measures"]:
                    result += f"\n- {measure['name']}:\n  DAX: {measure['dax']}\n"
            else:
                result = f"Table: {table_name}\nType: {schema['type']}"
            
            return result
            
        except Exception as e:
            logger.error(f"Error getting table info: {e}")
            return f"Error getting table info: {str(e)}"
    
    async def _handle_query_data(self, arguments: Dict[str, Any]) -> str:
        """Handle natural language queries about data"""
        if not self.is_connected:
            return "Not connected to Power BI. Please connect first."
        
        if not self.analyzer:
            return "Data analyzer not initialized."
        
        question = arguments.get("question")
        if not question:
            return "Please provide a question."
        
        try:
            # Generate DAX query
            dax_query = await asyncio.get_event_loop().run_in_executor(
                None, self.analyzer.generate_dax_query, question
            )
            
            # Execute the query
            results = await asyncio.get_event_loop().run_in_executor(
                None, self.connector.execute_dax_query, dax_query
            )
            
            # Interpret results
            interpretation = await asyncio.get_event_loop().run_in_executor(
                None, self.analyzer.interpret_results, question, results, dax_query
            )
            
            response = f"Question: {question}\n\nDAX Query:\n{dax_query}\n\nAnswer:\n{interpretation}"
            
            return response
            
        except Exception as e:
            logger.error(f"Error processing query: {e}")
            return f"Error processing query: {str(e)}"
    
    async def _handle_execute_dax(self, arguments: Dict[str, Any]) -> str:
        """Execute a custom DAX query"""
        if not self.is_connected:
            return "Not connected to Power BI. Please connect first."
        
        dax_query = arguments.get("dax_query")
        if not dax_query:
            return "Please provide a DAX query."
        
        try:
            results = await asyncio.get_event_loop().run_in_executor(
                None, self.connector.execute_dax_query, dax_query
            )
            return safe_json_dumps(results, indent=2)
        except Exception as e:
            logger.error(f"DAX execution error: {e}")
            return f"DAX execution error: {str(e)}"
    
    async def _handle_suggest_questions(self) -> str:
        """Suggest interesting questions about the data"""
        if not self.is_connected:
            return "Not connected to Power BI. Please connect first."
        
        if not self.analyzer:
            return "Data analyzer not initialized. Please wait for tables to be discovered."
        
        try:
            questions = await asyncio.get_event_loop().run_in_executor(
                None, self.analyzer.suggest_questions
            )
            result = "Here are some questions you might want to ask:\n\n"
            for i, q in enumerate(questions, 1):
                result += f"{i}. {q}\n"
            
            return result
            
        except Exception as e:
            logger.error(f"Error generating suggestions: {e}")
            return f"Error generating suggestions: {str(e)}"
    
    async def run(self):
        """Run the MCP server"""
        try:
            logger.info("Starting Power BI MCP Server...")
            async with mcp.server.stdio.stdio_server() as (read_stream, write_stream):
                await self.server.run(
                    read_stream,
                    write_stream,
                    InitializationOptions(
                        server_name="powerbi-mcp-server",
                        server_version="1.0.0",
                        capabilities=self.server.get_capabilities(
                            notification_options=NotificationOptions(),
                            experimental_capabilities={},
                        ),
                    ),
                )
            logger.info("Server run completed")
        except anyio.BrokenResourceError:
            logger.info("Client disconnected")
        except Exception as e:
            logger.error(f"Server error: {e}", exc_info=True)
        finally:
            logger.info("Server shutting down")


# Main entry point
async def main():
    server = PowerBIMCPServer()
    await server.run()

if __name__ == "__main__":
    try:
        asyncio.run(main())
    except KeyboardInterrupt:
        logger.info("Server stopped by user")
    except Exception as e:
        logger.error(f"Fatal error: {e}", exc_info=True)
        sys.exit(1)<|MERGE_RESOLUTION|>--- conflicted
+++ resolved
@@ -83,33 +83,14 @@
 # Try to load ADOMD.NET assemblies if clr is available
 adomd_loaded = False
 if clr:
-<<<<<<< HEAD
-    adomd_paths = [
-=======
     env_adomd = os.environ.get("ADOMD_LIB_DIR")
     adomd_paths = [
         env_adomd,
->>>>>>> 403b3c19
         r"C:\Program Files\Microsoft.NET\ADOMD.NET\160",
         r"C:\Program Files\Microsoft.NET\ADOMD.NET\150",
         r"C:\Program Files (x86)\Microsoft.NET\ADOMD.NET\160",
         r"C:\Program Files (x86)\Microsoft.NET\ADOMD.NET\150",
     ]
-<<<<<<< HEAD
-
-    for path in adomd_paths:
-        if os.path.exists(path):
-            try:
-                sys.path.append(path)
-                clr.AddReference("Microsoft.AnalysisServices.AdomdClient")
-                adomd_loaded = True
-                logger.info(f"Loaded ADOMD.NET from {path}")
-                break
-            except Exception as e:  # pragma: no cover - best effort
-                logger.debug(f"Failed to load ADOMD.NET from {path}: {e}")
-                continue
-
-=======
 
     for path in adomd_paths:
         if not path:
@@ -125,7 +106,6 @@
                 logger.debug(f"Failed to load ADOMD.NET from {path}: {e}")
                 continue
 
->>>>>>> 403b3c19
 if not adomd_loaded:
     logger.warning(
         "ADOMD.NET library not found. Pyadomd functionality will be disabled."
