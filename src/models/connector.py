"""PowerBI Connector - Main interface for PowerBI operations."""

import logging
import threading
<<<<<<< HEAD
from datetime import datetime
from concurrent.futures import ThreadPoolExecutor
=======
from concurrent.futures import ThreadPoolExecutor
from datetime import datetime
>>>>>>> f25e328d
from typing import Any, Dict, List, Optional

from .services.measure_service import MeasureService
from .services.query_service import QueryService
from .services.relationship_service import RelationshipService
from .services.schema_service import SchemaService

logger = logging.getLogger(__name__)

# Import variables that will be set by server module
Pyadomd = None
AdomdSchemaGuid = None

try:
    import server

    if hasattr(server, "Pyadomd"):
        Pyadomd = server.Pyadomd
    if hasattr(server, "AdomdSchemaGuid"):
        AdomdSchemaGuid = server.AdomdSchemaGuid
except ImportError:
    # server module not available yet (during initial import), use local variables
    pass


class PowerBIConnector:
    """Main PowerBI connector class that orchestrates operations through services."""

    def __init__(self):
        """Initialize the PowerBI connector"""
        self.connection_string = None
        self.connected = False
        self.tables = []
        self.metadata = {}
        # Thread pool for async operations
        self.executor = ThreadPoolExecutor(max_workers=4)

        # Identity and caching
        self._connection_identity: Dict[str, Optional[str]] = {
            "xmla_endpoint": None,
            "initial_catalog": None,
        }
        self.model_key: Optional[str] = None
        self._cache_lock = threading.Lock()
        # Cache structure per model_key
        # {
        #   model_key: {
        #       "version": datetime | None,  # Last known model update marker used for cache entries
        #       "tables": List[Dict[str, Any]] | None,
        #       "table_schemas": { table_name: {"data": Dict[str, Any], "version": datetime | None} }
        #   }
        # }
        self._model_cache: Dict[str, Dict[str, Any]] = {}

        # Initialize services
        self.schema_service = SchemaService(self)
        self.relationship_service = RelationshipService(self)
        self.measure_service = MeasureService(self)
        self.query_service = QueryService(self)

    def _check_pyadomd(self):
        """Check if Pyadomd is available"""
        global Pyadomd
        # Update from server module if available
        try:
            import server

            if hasattr(server, "Pyadomd"):
                Pyadomd = server.Pyadomd
        except ImportError:
            pass

        if Pyadomd is None:
            raise Exception("Pyadomd library not available. Ensure .NET runtime and ADOMD.NET are installed")

    def connect(
        self, xmla_endpoint: str, tenant_id: str, client_id: str, client_secret: str, initial_catalog: str
    ) -> bool:
        """Establish connection to Power BI dataset"""
        self._check_pyadomd()
        self.connection_string = (
            f"Provider=MSOLAP;"
            f"Data Source={xmla_endpoint};"
            f"Initial Catalog={initial_catalog};"
            f"User ID=app:{client_id}@{tenant_id};"
            f"Password={client_secret};"
        )

        # Store identity for cache keying without secrets
        self._connection_identity = {
            "xmla_endpoint": xmla_endpoint,
            "initial_catalog": initial_catalog,
        }
        self.model_key = f"{xmla_endpoint}|{initial_catalog}"

        try:
            # Test connection
            global Pyadomd
            # Update from server module if available
            try:
                import server

                if hasattr(server, "Pyadomd"):
                    Pyadomd = server.Pyadomd
            except ImportError:
                pass

            with Pyadomd(self.connection_string):
                self.connected = True
                logger.info(f"Connected to Power BI dataset: {initial_catalog}")
                # Don't discover tables during connection to speed up
                return True
        except Exception as e:
            self.connected = False
            logger.error(f"Connection failed: {str(e)}")
            raise Exception(f"Connection failed: {str(e)}")

    # Delegate methods to services with per-model caching
    def discover_tables(self) -> List[Dict[str, Any]]:
        """Discover all tables in the Power BI data model (cached per model)."""
        if not self.connected:
            raise Exception("Not connected to Power BI")

        current_marker = self._get_model_last_update_marker()
        cache_key = self._get_effective_model_key()

        with self._cache_lock:
            model_entry = self._model_cache.get(cache_key)
            if model_entry:
                cached_tables = model_entry.get("tables")
                cached_version: Optional[datetime] = model_entry.get("version")
                if cached_tables is not None and self._is_cache_valid(cached_version, current_marker):
                    logger.info("Using cached tables for model %s", cache_key)
                    return cached_tables

        # Cache miss or invalid: fetch fresh
        tables = self.schema_service.discover_tables()

        with self._cache_lock:
<<<<<<< HEAD
            model_entry = self._model_cache.setdefault(cache_key, {"version": None, "tables": None, "table_schemas": {}})
=======
            model_entry = self._model_cache.setdefault(
                cache_key, {"version": None, "tables": None, "table_schemas": {}}
            )
>>>>>>> f25e328d
            model_entry["tables"] = tables
            # Store the marker we observed now; if None, we keep None to allow future invalidations when marker becomes available
            model_entry["version"] = current_marker

        return tables

    def get_table_schema(self, table_name: str) -> Dict[str, Any]:
        """Get detailed schema information for a specific table (cached per model+table)."""
        if not self.connected:
            raise Exception("Not connected to Power BI")

        current_marker = self._get_model_last_update_marker()
        cache_key = self._get_effective_model_key()

        with self._cache_lock:
            model_entry = self._model_cache.get(cache_key)
            if model_entry:
                table_schemas: Dict[str, Any] = model_entry.get("table_schemas", {})
                table_entry = table_schemas.get(table_name)
                if table_entry:
                    cached_version: Optional[datetime] = table_entry.get("version")
                    if self._is_cache_valid(cached_version, current_marker):
                        logger.info("Using cached table schema for %s in model %s", table_name, cache_key)
                        return table_entry["data"]

        # Cache miss or invalid: fetch fresh
        schema = self.schema_service.get_table_schema(table_name)

        with self._cache_lock:
<<<<<<< HEAD
            model_entry = self._model_cache.setdefault(cache_key, {"version": None, "tables": None, "table_schemas": {}})
=======
            model_entry = self._model_cache.setdefault(
                cache_key, {"version": None, "tables": None, "table_schemas": {}}
            )
>>>>>>> f25e328d
            table_schemas = model_entry.setdefault("table_schemas", {})
            table_schemas[table_name] = {"data": schema, "version": current_marker}
            # Also consider updating model-level version if it's currently None
            if model_entry.get("version") is None:
                model_entry["version"] = current_marker

        return schema

    def _get_table_relationships(self, table_name: str) -> List[Dict[str, Any]]:
        """Get relationships for a specific table"""
        return self.relationship_service.get_table_relationships(table_name)

    def _get_all_table_descriptions(self, table_names: List[str]) -> Dict[str, str]:
        """Get descriptions for multiple tables in a single query for performance"""
        return self.schema_service._get_all_table_descriptions(table_names)

    def _get_all_relationships(self, table_names: List[str]) -> Dict[str, List[Dict[str, Any]]]:
        """Get all relationships for multiple tables in batch for performance"""
        return self.relationship_service.get_all_relationships(table_names)

    def _get_column_descriptions(self, table_name: str) -> List[Dict[str, Any]]:
        """Get column descriptions for a table"""
        return self.schema_service._get_column_descriptions(table_name)

    def _format_cardinality(self, from_cardinality: int, to_cardinality: int) -> str:
        """Format cardinality for display"""
        return self.relationship_service._format_cardinality(from_cardinality, to_cardinality)

    def _format_cross_filter(self, cross_filter_behavior: int) -> str:
        """Format cross filter behavior for display"""
        return self.relationship_service._format_cross_filter(cross_filter_behavior)

    def get_measures_for_table(self, table_name: str) -> Dict[str, Any]:
        """Get measures for a measure table"""
        return self.measure_service.get_measures_for_table(table_name)

    def execute_dax_query(self, dax_query: str) -> List[Dict[str, Any]]:
        """Execute a DAX query and return results"""
        return self.query_service.execute_dax_query(dax_query)

    def get_sample_data(self, table_name: str, num_rows: int = 10) -> List[Dict[str, Any]]:
        """Get sample data from a table"""
        return self.query_service.get_sample_data(table_name, num_rows)

    # -------------------
    # Internal helpers
    # -------------------

    def _get_effective_model_key(self) -> str:
        """Return a stable model key for caching; fall back to connection_string if needed."""
        if self.model_key:
            return self.model_key
        # Fallback for tests that set connection_string directly
        return str(self.connection_string or "<unknown>")

    def _is_cache_valid(self, cached_marker: Optional[datetime], current_marker: Optional[datetime]) -> bool:
        """Determine if cache is valid based on last known and current model update markers."""
        if cached_marker is None:
            # If we never recorded a marker, be conservative and invalidate only when we have a newer marker present
            return current_marker is None
        if current_marker is None:
            # We cannot determine freshness; assume cached is valid
            return True
        # Valid if nothing changed since the cache was stored
        return cached_marker >= current_marker

    def _get_model_last_update_marker(self) -> Optional[datetime]:
        """Fetch the latest model update timestamp (max of schema/data updates) from DMV.

        Returns None if it cannot be determined (e.g., lack of permissions or DMV unavailable).
        """
        try:
            self._check_pyadomd()
            Pyadomd = None
            try:
                import server  # type: ignore

                if hasattr(server, "Pyadomd"):
                    Pyadomd = server.Pyadomd
            except ImportError:
                pass

            if Pyadomd is None:
                # Fallback: import via initializer
                from config.adomd_setup import initialize_adomd

                _, pyadomd, _, _ = initialize_adomd()
                Pyadomd = pyadomd

            if Pyadomd is None or not self.connection_string:
                return None

            with Pyadomd(self.connection_string) as conn:
                cursor = None
                try:
                    cursor = conn.cursor()
                    # Query DMV for last updates; Power BI model name is always 'Model'
                    dmv_query = (
                        "SELECT [LAST_SCHEMA_UPDATE], [LAST_DATA_UPDATE] "
                        "FROM $SYSTEM.MDSCHEMA_CUBES WHERE [CUBE_NAME] = 'Model'"
                    )
                    cursor.execute(dmv_query)
                    rows = cursor.fetchall() or []
                    if not rows:
                        return None
                    last_seen: Optional[datetime] = None
                    for row in rows:
                        # Row may be a tuple-like with datetime objects
                        last_schema = row[0] if len(row) > 0 else None
                        last_data = row[1] if len(row) > 1 else None
                        # Determine max for this row
<<<<<<< HEAD
                        candidates = [d for d in (last_schema, last_data) if hasattr(d, "__class__")]
                        for d in candidates:
=======
                        for d in (last_schema, last_data):
>>>>>>> f25e328d
                            if isinstance(d, datetime):
                                if last_seen is None or d > last_seen:
                                    last_seen = d
                    return last_seen
                finally:
                    if cursor is not None:
                        try:
                            cursor.close()
                        except Exception:
                            pass
        except Exception as e:
            logger.debug(f"Could not retrieve model update marker: {e}")
            return None<|MERGE_RESOLUTION|>--- conflicted
+++ resolved
@@ -2,13 +2,8 @@
 
 import logging
 import threading
-<<<<<<< HEAD
-from datetime import datetime
-from concurrent.futures import ThreadPoolExecutor
-=======
 from concurrent.futures import ThreadPoolExecutor
 from datetime import datetime
->>>>>>> f25e328d
 from typing import Any, Dict, List, Optional
 
 from .services.measure_service import MeasureService
@@ -148,13 +143,9 @@
         tables = self.schema_service.discover_tables()
 
         with self._cache_lock:
-<<<<<<< HEAD
-            model_entry = self._model_cache.setdefault(cache_key, {"version": None, "tables": None, "table_schemas": {}})
-=======
             model_entry = self._model_cache.setdefault(
                 cache_key, {"version": None, "tables": None, "table_schemas": {}}
             )
->>>>>>> f25e328d
             model_entry["tables"] = tables
             # Store the marker we observed now; if None, we keep None to allow future invalidations when marker becomes available
             model_entry["version"] = current_marker
@@ -184,13 +175,9 @@
         schema = self.schema_service.get_table_schema(table_name)
 
         with self._cache_lock:
-<<<<<<< HEAD
-            model_entry = self._model_cache.setdefault(cache_key, {"version": None, "tables": None, "table_schemas": {}})
-=======
             model_entry = self._model_cache.setdefault(
                 cache_key, {"version": None, "tables": None, "table_schemas": {}}
             )
->>>>>>> f25e328d
             table_schemas = model_entry.setdefault("table_schemas", {})
             table_schemas[table_name] = {"data": schema, "version": current_marker}
             # Also consider updating model-level version if it's currently None
@@ -302,12 +289,7 @@
                         last_schema = row[0] if len(row) > 0 else None
                         last_data = row[1] if len(row) > 1 else None
                         # Determine max for this row
-<<<<<<< HEAD
-                        candidates = [d for d in (last_schema, last_data) if hasattr(d, "__class__")]
-                        for d in candidates:
-=======
                         for d in (last_schema, last_data):
->>>>>>> f25e328d
                             if isinstance(d, datetime):
                                 if last_seen is None or d > last_seen:
                                     last_seen = d
